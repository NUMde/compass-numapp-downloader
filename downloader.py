--- conflicted
+++ resolved
@@ -431,13 +431,8 @@
     print("\n########## (2/5) Getting pages from queue")
     result_df = get_qr_list_from_queue(headers)
     if result_df.empty:
-<<<<<<< HEAD
-        sys.exit(
-            'No questionnaire responses were submitted since the last retrieval. Finishing script.')
-=======
         print('No questionnaire responses were submitted till the last retrieval. Finishing script.')
         sys.exit(0)
->>>>>>> 42eed94c
 
     print("\n########## (3/5) Decrypting verified questionnaire response objects")
     result_df["JSON"] = result_df["JSON"].map(pkcs7_decrypt)
